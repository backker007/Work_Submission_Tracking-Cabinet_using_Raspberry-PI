# shared/topics.py
from __future__ import annotations
<<<<<<< HEAD
import json, os
from datetime import datetime, timezone, timedelta
try:
    # Python 3.9+ มาตรฐาน
    from zoneinfo import ZoneInfo  # type: ignore
except Exception:
    ZoneInfo = None  # fallback ใช้ระบบ local time

from .config import CFG

# ===== Config =====
BASE         = CFG.MQTT_BASE_TOPIC            # "smartlocker"
CUPBOARD_ID  = CFG.CUPBOARD_ID                # เช่น "C01"
NODE_ID      = CFG.NODE_ID or CUPBOARD_ID     # กันไว้ให้เท่ากัน
SLOT_IDS     = CFG.SLOT_IDS

SLOT_TO_INDEX = {sid: i for i, sid in enumerate(SLOT_IDS)}
INDEX_TO_SLOT = {i: sid for sid, i in SLOT_TO_INDEX.items()}

# ===== เวลา local สำหรับฟิลด์ time_local =====
_TIME_TZ     = os.getenv("TIME_TZ", "Asia/Bangkok")
_TIME_LABEL  = os.getenv("TIME_LABEL", "กรุงเทพฯ")
ADOPT_STALE = os.getenv("VL53_ADOPT_STALE_ADDR", "1").lower() in ("1","true","yes")
=======
import os
import json
from typing import Dict, List
from datetime import datetime, timedelta
try:
    from zoneinfo import ZoneInfo  # Python 3.9+
except Exception:  # pragma: no cover
    ZoneInfo = None  # fallback ใช้ระบบ localtime

# =============================================================================
# 1) ENV & ค่าคงที่
# =============================================================================
BASE: str = os.getenv("MQTT_BASE_TOPIC", "smartlocker")

# ตู้/โหนด
CUPBOARD_ID: str = os.getenv("CUPBOARD_ID", "").strip() or "C01"
NODE_ID: str = os.getenv("NODE_ID", "").strip() or CUPBOARD_ID

# รายการช่อง
SLOT_IDS: List[str] = [s.strip() for s in os.getenv("SLOT_IDS", "").split(",") if s.strip()]
>>>>>>> 7d498a05

SLOT_TO_INDEX: Dict[str, int] = {sid: i for i, sid in enumerate(SLOT_IDS)}
INDEX_TO_SLOT: Dict[int, str] = {i: sid for sid, i in SLOT_TO_INDEX.items()}

# เวลา local สำหรับ payload
_TIME_TZ = os.getenv("TIME_TZ", "Asia/Bangkok")
_TIME_LABEL = os.getenv("TIME_LABEL", "กรุงเทพฯ")

def _time_local_str() -> str:
    try:
        if ZoneInfo:
            tz = ZoneInfo(_TIME_TZ)
            now = datetime.now(tz)
            offset = now.utcoffset() or timedelta(0)
        else:
            now = datetime.now().astimezone()
            offset = now.utcoffset() or timedelta(0)
        total_minutes = int(offset.total_seconds() // 60)
        sign = "+" if total_minutes >= 0 else "-"
        hours = abs(total_minutes) // 60
        ms = int(now.microsecond / 1000)
        stamp = now.strftime("%Y-%m-%d %H:%M:%S") + f".{ms:03d}"
        return f"{_TIME_LABEL} (UTC{sign}{hours}): {stamp}"
    except Exception:
        now = datetime.now()
        ms = int(now.microsecond / 1000)
        return f"{_TIME_LABEL}: {now.strftime('%Y-%m-%d %H:%M:%S')}.{ms:03d}"

# =============================================================================
# 2) ตัวช่วยประกอบชื่อ MQTT Topic
# =============================================================================
def topic_status(slot_id: str) -> str:
    # legacy: smartlocker/{CUPBOARD_ID}/slot_id/{slot}/status
    return f"{BASE}/{CUPBOARD_ID}/slot_id/{slot_id}/status"

def topic_warning(slot_id: str) -> str:
    return f"{BASE}/{CUPBOARD_ID}/slot_id/{slot_id}/warning"

def topic_command_wildcard(cupboard: str | None = None) -> List[str]:
    """
    คืน wildcard สำหรับรับคำสั่งเปิด (รองรับทั้ง legacy & modern)
    - legacy: smartlocker/{CUPBOARD}/slot_id/+/command_open/#
    - modern: smartlocker/{CUPBOARD}/slot/+/command/#
    """
    nid = (cupboard or CUPBOARD_ID) or "+"
    legacy = f"{BASE}/{nid}/slot_id/+/command_open/#"
    modern = f"{BASE}/{nid}/slot/+/command/#"
    return [legacy, modern]

def get_subscriptions(broad: bool = False) -> List[str]:
    """
    ใช้ใน on_connect:
      - broad=True  → subscribe ทั่วทั้งระบบของ base (CUPBOARD_ID = '+')
      - broad=False → subscribe เฉพาะตู้ปัจจุบัน
    """
    nid = "+" if broad else CUPBOARD_ID
    return topic_command_wildcard(nid)

# =============================================================================
# 3) Publishers (ใช้ mqtt_client ของ paho โดยตรง)
# =============================================================================
def publish_status(mqtt_client, payload: dict, slot_id: str):
    """
    ส่งสถานะของช่องไปยัง topic_status(slot_id)
    - qos=1, retain=True
    """
    data = dict(payload or {})
    data.setdefault("cupboard_id", CUPBOARD_ID)
    data.setdefault("slot_id", slot_id)
    data.setdefault("time_local", _time_local_str())
    res = mqtt_client.publish(
        topic_status(slot_id),
        json.dumps(data, ensure_ascii=False),
        qos=1,
        retain=True,
    )
    # paho-mqtt จะคืนคล้ายๆ MQTTMessageInfo; เอา mid มา log ได้
    return getattr(res, "mid", None)

def publish_warning(mqtt_client, message: str, slot_id: str, extra: dict | None = None):
    """
    ส่งข้อความเตือนของช่องไปยัง topic_warning(slot_id)
    - qos=1, retain=False
    """
    data = {
        "cupboard_id": CUPBOARD_ID,
        "slot_id": slot_id,
        "message": message,
        "time_local": _time_local_str(),
    }
    if extra:
        data.update(extra)
    res = mqtt_client.publish(
        topic_warning(slot_id),
        json.dumps(data, ensure_ascii=False),
        qos=1,
        retain=False,
    )
    return getattr(res, "mid", None)

# (ออปชัน) utility เผื่อสั่งปลดล็อกจากโค้ดภายนอกอย่างง่าย
def publish_unlock(mqtt_client, slot_id: str, role: str = "admin"):
    """
    ส่งคำสั่ง 'open door' แบบ legacy (ยังคงรองรับ) ไปยังช่องที่ระบุ
    หมายเหตุ: ฝั่ง controller รองรับทั้ง legacy & modern อยู่แล้ว
    """
    topic = f"{BASE}/{CUPBOARD_ID}/slot_id/{slot_id}/command_open/door"
    payload = {"role": role, "time_local": _time_local_str()}
    res = mqtt_client.publish(topic, json.dumps(payload, ensure_ascii=False), qos=1, retain=False)
    return getattr(res, "mid", None)<|MERGE_RESOLUTION|>--- conflicted
+++ resolved
@@ -1,6 +1,75 @@
+
+'''
 # shared/topics.py
 from __future__ import annotations
-<<<<<<< HEAD
+import os
+from typing import List, Dict
+from datetime import datetime
+from zoneinfo import ZoneInfo
+from .utils import publish_mqtt
+
+# =============================================================================
+# 1) ค่าคงที่จาก ENV
+#    - CUPBOARD_ID: ไอดีตู้ (เช่น "C01")
+#    - SLOT_IDS:    รายการ slot_id คั่นด้วย comma (เช่น "SC001,SC002,SC003")
+# =============================================================================
+CUPBOARD_ID: str = os.getenv("CUPBOARD_ID")
+SLOT_IDS = [s.strip() for s in os.getenv("SLOT_IDS", "").split(",") if s.strip()]
+
+SLOT_TO_INDEX: Dict[str, int] = {sid: i for i, sid in enumerate(SLOT_IDS)}
+INDEX_TO_SLOT: Dict[int, str] = {i: sid for sid, i in SLOT_TO_INDEX.items()}
+
+# =============================================================================
+# 2) ตัวช่วยประกอบชื่อ MQTT Topic
+# =============================================================================
+def t_status(slot_id: str) -> str:  return f"smartlocker/{CUPBOARD_ID}/slot_id/{slot_id}/status"
+def t_warning(slot_id: str) -> str: return f"smartlocker/{CUPBOARD_ID}/slot_id/{slot_id}/warning"
+def t_command(slot_id: str, action: str) -> str: return f"smartlocker/{CUPBOARD_ID}/slot_id/{slot_id}/command_open/{action}"
+
+TOPIC_COMMAND_OPEN_DOOR  = "smartlocker/+/slot_id/+/command_open/door"
+TOPIC_COMMAND_OPEN_SLOT = "smartlocker/+/slot_id/+/command_open/slot"
+
+# =============================================================================
+# 3) รายการ Subscription
+# =============================================================================
+def get_subscriptions(broad: bool = True) -> list[str]:
+    if broad:
+        return [TOPIC_COMMAND_OPEN_DOOR, TOPIC_COMMAND_OPEN_SLOT]
+    return [t_command(s, "door") for s in SLOT_IDS] + [t_command(s, "slot") for s in SLOT_IDS]
+
+# =============================================================================
+# 4) เวลา (Asia/Bangkok) + ฟังก์ชัน publish
+# =============================================================================
+def _now_bkk_str() -> str:
+    # ตัวอย่าง: 2025-09-27 12:05:18.209
+    return datetime.now(ZoneInfo("Asia/Bangkok")).strftime("%Y-%m-%d %H:%M:%S.%f")[:-3]
+
+def publish_status(slot_id: str, status: dict, *, qos=0, retain=True):
+    payload = {
+        "cupboard_id": CUPBOARD_ID,
+        "slot_id": slot_id,
+        **status,
+        "time_local": f"กรุงเทพฯ (UTC+7): {_now_bkk_str()}",
+    }
+    return publish_mqtt(t_status(slot_id), payload, qos=qos, retain=retain)
+
+def publish_warning(slot_id: str, message: str, *, qos=1, retain=False, extra: dict | None = None):
+    payload = {
+        "cupboard_id": CUPBOARD_ID,
+        "slot_id": slot_id,
+        "message": message,
+        "time_local": f"กรุงเทพฯ (UTC+7): {_now_bkk_str()}",
+        **(extra or {}),
+    }
+    return publish_mqtt(t_warning(slot_id), payload, qos=qos, retain=retain)
+
+def publish_unlock(slot_id: str, role: str = "admin", *, qos=0, retain=True):
+    return publish_mqtt(t_command(slot_id, "DOOR"), {"role": role}, qos=qos, retain=retain)
+
+'''
+
+# shared/topics.py
+from __future__ import annotations
 import json, os
 from datetime import datetime, timezone, timedelta
 try:
@@ -24,35 +93,8 @@
 _TIME_TZ     = os.getenv("TIME_TZ", "Asia/Bangkok")
 _TIME_LABEL  = os.getenv("TIME_LABEL", "กรุงเทพฯ")
 ADOPT_STALE = os.getenv("VL53_ADOPT_STALE_ADDR", "1").lower() in ("1","true","yes")
-=======
-import os
-import json
-from typing import Dict, List
-from datetime import datetime, timedelta
-try:
-    from zoneinfo import ZoneInfo  # Python 3.9+
-except Exception:  # pragma: no cover
-    ZoneInfo = None  # fallback ใช้ระบบ localtime
-
-# =============================================================================
-# 1) ENV & ค่าคงที่
-# =============================================================================
-BASE: str = os.getenv("MQTT_BASE_TOPIC", "smartlocker")
-
-# ตู้/โหนด
-CUPBOARD_ID: str = os.getenv("CUPBOARD_ID", "").strip() or "C01"
-NODE_ID: str = os.getenv("NODE_ID", "").strip() or CUPBOARD_ID
-
-# รายการช่อง
-SLOT_IDS: List[str] = [s.strip() for s in os.getenv("SLOT_IDS", "").split(",") if s.strip()]
->>>>>>> 7d498a05
-
-SLOT_TO_INDEX: Dict[str, int] = {sid: i for i, sid in enumerate(SLOT_IDS)}
-INDEX_TO_SLOT: Dict[int, str] = {i: sid for sid, i in SLOT_TO_INDEX.items()}
-
-# เวลา local สำหรับ payload
-_TIME_TZ = os.getenv("TIME_TZ", "Asia/Bangkok")
-_TIME_LABEL = os.getenv("TIME_LABEL", "กรุงเทพฯ")
+
+
 
 def _time_local_str() -> str:
     try:
