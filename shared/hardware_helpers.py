# shared/hardware_helpers.py
# -*- coding: utf-8 -*-
"""
Hardware helpers for Smart Locker
- I2C bus (Blinka)
- VL53L0X (multi-sensor via XSHUT)
- PCA9685 servos
- MCP23017 (relays + door switches + status LEDs)
- Smoothing / outlier rejection for distance reads
- LED helpers set_slot_led_ready / set_slot_led_error for main_controller
<<<<<<< HEAD
=======

Exported APIs (used by controller/main_controller.py):
    init_mcp, init_sensors, read_sensor, move_servo_180,
    is_door_reliably_closed, mcp_pins, relay_pins, CHANGE_THRESHOLD,
    is_slot_full, mcp, set_slot_led_ready, set_slot_led_error
>>>>>>> 7d498a05
"""

from __future__ import annotations

import os
import time
import logging
import statistics
from collections import deque
from typing import Dict, List, Optional

# ---- HW imports (Blinka) ----------------------------------------------------
import board
import busio
import digitalio
from digitalio import Direction, Pull
from adafruit_pca9685 import PCA9685
from adafruit_mcp230xx.mcp23017 import MCP23017

# NOTE: relative import because this file is under 'shared'
from .vl53l0x_init import (
    init_vl53x_four,
    read_mm,
    debug_summary,
    SensorHandle,
    _wait_for_addr as _vl53_wait_for_addr,
    _raw_set_address_confirm as _vl53_set_addr,
    _open_reader_with_retries as _vl53_open_with_retries,
)
from .topics import SLOT_IDS  # จำนวนช่องใช้งาน

log = logging.getLogger("hw")

# =============================================================================
# I2C & Peripherals
# =============================================================================
shared_i2c = busio.I2C(board.SCL, board.SDA)

# --- PCA9685 (Servo) ---
pca = PCA9685(shared_i2c)
pca.frequency = 50  # SG90/STD servo 50Hz

# --- MCP23017 (รีเลย์ / สวิทช์ประตู / LED) ---
mcp: Optional[MCP23017] = None
mcp_pins: List = []     # index 0..15 -> Pin objects
relay_pins: List = []   # เก็บเฉพาะพินที่เป็นรีเลย์

# =============================================================================
# ENV Config (จูนได้จาก .env)
# =============================================================================
TARGET_MIN_MM = int(os.getenv("TARGET_MIN_MM", "20"))
TARGET_MAX_MM = int(os.getenv("TARGET_MAX_MM", "30"))

TIMING_BUDGET_US = int(os.getenv("VL53_BUDGET_US", "20000"))
VL53_BOOT_DELAY_S = float(os.getenv("VL53_BOOT_DELAY_S", "0.35"))
VL53_BOOT_TIMEOUT_S = float(os.getenv("VL53_BOOT_TIMEOUT_S", "1.2"))
VL53_ADDR_SET_RETRIES = int(os.getenv("VL53_ADDR_SET_RETRIES", "4"))
VL53_ADDR_SET_GAP_S = float(os.getenv("VL53_ADDR_SET_GAP_S", "0.08"))
VL53_ALLOW_ADAFRUIT = os.getenv("VL53_ALLOW_ADAFRUIT", "1").lower() in ("1", "true", "yes")

SMOOTH_WINDOW = int(os.getenv("VL53_SMOOTH_WINDOW", "5"))
OUTLIER_MM = int(os.getenv("VL53_OUTLIER_MM", "15"))
CHANGE_THRESHOLD = int(os.getenv("CHANGE_THRESHOLD", "5"))

ADDRESS_BASE = int(os.getenv("VL53_BASE_ADDR", "0x30"), 16)

# XSHUT GPIO พิมพ์เลขขา GPIO ตามบอร์ด (เช่น 17 หมายถึง board.D17)
_xshut_env = os.getenv("VL53_XSHUT_PINS", "17")
_xshut_gpio = [int(p.strip()) for p in _xshut_env.split(",") if p.strip()]
XSHUT_PINS = [digitalio.DigitalInOut(getattr(board, f"D{gpio}")) for gpio in _xshut_gpio]

INIT_ALL_LOW = os.getenv("VL53_INIT_ALL_LOW", "1").lower() in ("1", "true", "yes")
BUS_MODE = os.getenv("VL53_BUS_MODE", "multi").strip().lower()  # multi | mux | single

DOOR_SAMPLES = int(os.getenv("DOOR_SAMPLES", "20"))
DOOR_SAMPLE_INTERVAL_S = float(os.getenv("DOOR_SAMPLE_INTERVAL_S", "0.03"))
DOOR_SENSOR_INVERT = os.getenv("DOOR_SENSOR_INVERT", "0").lower() in ("1", "true", "yes")

# Servo dwell / auto-off
SERVO_SETTLE_S = float(os.getenv("SERVO_SETTLE_S", "0.7"))  # เวลารอให้หมุนจบก่อนตัด PWM

# ===== Distance-based Slot 'Full' detection =====
DEFAULT_FULL_THRESHOLD_MM = int(os.getenv("DEFAULT_FULL_THRESHOLD_MM", "40"))
SLOT_FULL_THRESHOLD_MM = {sid: DEFAULT_FULL_THRESHOLD_MM for sid in SLOT_IDS}

def is_slot_full(slot_id: str, distance_mm: Optional[float]) -> bool:
    """True ถ้าวัดได้ใกล้กว่า threshold ของช่องนั้น (ถือว่า 'เต็ม')."""
    if distance_mm is None:
        return False
    thr = SLOT_FULL_THRESHOLD_MM.get(slot_id, DEFAULT_FULL_THRESHOLD_MM)
    return distance_mm <= thr

print(f"🔌 XSHUT GPIO pins from .env: {_xshut_gpio}")

# =============================================================================
# VL53L0X Backends
# =============================================================================
import threading
try:
    import adafruit_vl53l0x  # type: ignore
except Exception:
    adafruit_vl53l0x = None

_handles_guard = threading.RLock()
_vl53_handles: Dict[int, SensorHandle] = {}  # index -> handle
buffers: List[deque] = []
last_values: List[Optional[int]] = []

def _make_read(sensor):
    """Wrap .range เป็นฟังก์ชันอ่านค่าแบบ int|None เพื่อใช้กับ SensorHandle."""
    def _read():
        try:
            v = sensor.range
            if isinstance(v, (int, float)):
                return int(v)
        except Exception:
            return None
        return None
    return _read

def _open_reader(addr: int):
    """เปิดออบเจกต์ VL53L0X ที่ address ระบุ (ใช้ไลบรารี Adafruit)."""
    if adafruit_vl53l0x is None:
        raise RuntimeError("adafruit_vl53l0x not installed")
    s = adafruit_vl53l0x.VL53L0X(shared_i2c, address=addr)
    if hasattr(s, "measurement_timing_budget"):
        try:
            s.measurement_timing_budget = TIMING_BUDGET_US
        except Exception:
            pass
    for m in ("start_continuous", "startContinuous"):
        if hasattr(s, m):
            try:
                getattr(s, m)()
            except Exception:
                pass
            break
    return s

def _expected_addr_for(index: int) -> int:
    return (ADDRESS_BASE + index) & 0x7F

def _recover_index_by_xshut(index: int) -> bool:
    """
    Power-cycle ผ่าน XSHUT แล้วพยายามตั้ง address เป้าหมาย → เปิด reader สำเร็จคืน True
    """
    if index >= len(XSHUT_PINS):
        log.warning(f"recover: no XSHUT pin for index {index}")
        return False

    target = _expected_addr_for(index)
    try:
        # 1) Power-cycle
        XSHUT_PINS[index].switch_to_output(value=False)
        time.sleep(max(0.05, float(os.getenv("VL53_HOLD_LOW_S", "0.20"))))
        XSHUT_PINS[index].value = True

        boot_to = float(os.getenv("VL53_BOOT_TIMEOUT_S", "1.2"))

        # 2) set addr ถ้าเห็น default, ไม่งั้น adopt ถ้าเห็น target อยู่แล้ว
        if not _vl53_wait_for_addr(shared_i2c, 0x29, timeout_s=max(1.0, boot_to)):
            if not _vl53_wait_for_addr(shared_i2c, target, timeout_s=0.6):
                log.warning(f"recover: neither 0x29 nor target 0x{target:02X} present")
                return False
        else:
            _ok = _vl53_set_addr(
                shared_i2c, target,
                retries=int(os.getenv("VL53_ADDR_SET_RETRIES", "6")),
                gap_s=float(os.getenv("VL53_ADDR_SET_GAP_S", "0.10")),
            )
            if not _ok:
                log.warning("recover: set addr 0x%02X failed", target)
                return False

        # 3) open with retries
        s = _vl53_open_with_retries(
            shared_i2c, target, TIMING_BUDGET_US,
            retries=int(os.getenv("VL53_OPEN_RETRIES", "8")),
            delay_s=float(os.getenv("VL53_OPEN_DELAY_S", "0.30")),
        )
        h = SensorHandle(idx=index, addr=target, backend="adafruit",
                         handle=s, read=_make_read(s))
        with _handles_guard:
            _vl53_handles[index] = h
        log.warning(f"⚠️ Recovered index {index} @0x{target:02X} by XSHUT")
        return True

    except Exception as e:
        log.warning(f"recover index {index} failed: {e}")
        return False

def _reopen_handle(index: int) -> bool:
    """พยายามเปิด reader ใหม่แบบ soft ก่อน ถ้าไม่ได้ค่อย XSHUT recovery."""
    addr = _expected_addr_for(index)
    try:
        s = _open_reader(addr)
        h = SensorHandle(idx=index, addr=addr, backend="adafruit", handle=s, read=_make_read(s))
        with _handles_guard:
            _vl53_handles[index] = h
        log.warning(f"⚠️ Reopened VL53L0X index {index} @0x{addr:02X}")
        return True
    except Exception as e:
        log.warning(f"❌ Soft reopen failed @0x{addr:02X}: {e}; try XSHUT...")
        return _recover_index_by_xshut(index)

# =============================================================================
# SERVO CONTROL
# =============================================================================
def angle_to_duty_cycle(angle: float) -> int:
    """แปลงองศา 0..180 → duty_cycle (0..65535) สำหรับ PCA9685 ที่ 50Hz."""
    pulse_us = 500 + (angle / 180.0) * 2000  # 0°≈500µs, 180°≈2500µs
    return int((pulse_us / 20000.0) * 65535)  # 20ms period @50Hz

def move_servo_180(channel: int, angle: int) -> None:
    """ขยับเซอร์โวแล้วตัด PWM เพื่อลดความร้อน (hold by gear)."""
    angle = max(0, min(180, int(angle)))
    duty = angle_to_duty_cycle(angle)
    log.debug(f"Servo CH{channel} → {angle}° (duty={duty})")
    pca.channels[channel].duty_cycle = duty
    # รอให้หมุนจบก่อนตัด PWM (ปรับได้จาก SERVO_SETTLE_S)
    time.sleep(max(0.2, SERVO_SETTLE_S))
    pca.channels[channel].duty_cycle = 0

# =============================================================================
# DOOR SENSOR (MC-38) via MCP23017
# =============================================================================
def _raw_closed(pin) -> bool:
    """
    Pull.UP: LOW(False)=CLOSED, HIGH(True)=OPEN
    ถ้า DOOR_SENSOR_INVERT=1 ให้กลับด้านอีกที
    """
    closed = (pin.value is False)
    return (not closed) if DOOR_SENSOR_INVERT else closed

def is_door_reliably_closed(index: int, samples: Optional[int] = None,
                            interval: Optional[float] = None) -> bool:
    """
    Legacy debounce: ต้องอ่าน 'ปิด' ติดกันทุกครั้งถึงจะถือว่าปิดจริง
    door switch ใช้ที่พิน 8..11 ตามดีไซน์เริ่มต้น
    """
    if samples is None:
        samples = DOOR_SAMPLES
    if interval is None:
        interval = DOOR_SAMPLE_INTERVAL_S

    pos = 8 + index  # 8..11
    if pos >= len(mcp_pins):
        log.error(f"Door sensor index {index} is out of range.")
        return False

    pin = mcp_pins[pos]
    for _ in range(max(1, samples)):
        if not _raw_closed(pin):
            return False
        time.sleep(max(0.001, interval))
    return True

# =============================================================================
# LED helpers (READY/ERROR) on MCP23017
# =============================================================================
# ปักหมุดพินผ่าน .env (คอมมาแยกรายการตามจำนวนช่อง), ค่าเริ่มต้น: READY=0..3, ERROR=4..7
_LED_READY_PINS = [int(x) for x in os.getenv("SLOT_LED_READY_PINS", "0,1,2,3").split(",") if x.strip()]
_LED_ERROR_PINS = [int(x) for x in os.getenv("SLOT_LED_ERROR_PINS", "4,5,6,7").split(",") if x.strip()]
_LED_ACTIVE_HIGH = os.getenv("SLOT_LED_ACTIVE_HIGH", "1").lower() in ("1", "true", "yes")

_led_ready_pinobjs: List = []  # list of MCP pins for ready (by index)
_led_error_pinobjs: List = []  # list of MCP pins for error (by index)

def _led_write(pin, on: bool) -> None:
    """เขียนค่าสำหรับ LED โดยคำนึง active-high/low."""
    if pin is None:
        return
    pin.value = on if _LED_ACTIVE_HIGH else (not on)

def set_slot_led_ready(mcp_obj: Optional[MCP23017], index: int) -> None:
    """
    เปิดไฟ 'พร้อมใช้งาน' ของช่อง index และปิดไฟ 'ผิดพลาด'
    - main_controller จะเรียกฟังก์ชันนี้โดยส่ง mcp มา หรือใช้ global ก็ได้
    """
    try:
        pin_ready = _led_ready_pinobjs[index] if index < len(_led_ready_pinobjs) else None
        pin_error = _led_error_pinobjs[index] if index < len(_led_error_pinobjs) else None
        _led_write(pin_ready, True)
        _led_write(pin_error, False)
    except Exception as e:
        log.debug(f"set_slot_led_ready({index}) ignored: {e}")

def set_slot_led_error(mcp_obj: Optional[MCP23017], index: int) -> None:
    """เปิดไฟ 'ผิดพลาด' และปิดไฟ 'พร้อมใช้งาน' ของช่อง index."""
    try:
        pin_ready = _led_ready_pinobjs[index] if index < len(_led_ready_pinobjs) else None
        pin_error = _led_error_pinobjs[index] if index < len(_led_error_pinobjs) else None
        _led_write(pin_ready, False)
        _led_write(pin_error, True)
    except Exception as e:
        log.debug(f"set_slot_led_error({index}) ignored: {e}")

# =============================================================================
# MCP23017 init
# =============================================================================
def init_mcp() -> None:
    """
    สร้างออบเจกต์ MCP23017 และตั้งพินใช้งาน
    - รีเลย์: 12, 13, 14, 15 (OUTPUT, OFF)
    - สวิทช์ประตู: 8, 9, 10, 11 (INPUT, Pull-up)
    - LED: จาก .env SLOT_LED_READY_PINS / SLOT_LED_ERROR_PINS (OUTPUT, OFF)
    """
    global mcp, mcp_pins, relay_pins, _led_ready_pinobjs, _led_error_pinobjs

    mcp = MCP23017(shared_i2c)

    # เตรียมพินทั้งหมด
    mcp_pins.clear()
    mcp_pins.extend(mcp.get_pin(i) for i in range(16))

    # รีเลย์ 4 ช่อง (12..15)
    relay_pins.clear()
    for pin_num in (12, 13, 14, 15):
        pin = mcp_pins[pin_num]
        pin.direction = Direction.OUTPUT
        pin.value = False
        relay_pins.append(pin)
        print(f"  ✅ Relay pin {pin_num} initialized (OFF)")

    # Door switches (8..11) เป็น INPUT + Pull-up
    for pin_num in (8, 9, 10, 11):
        pin = mcp_pins[pin_num]
        pin.direction = Direction.INPUT
        # รองรับไลบรารี 2 แบบ (บางเวอร์ชันใช้ pull, บางเวอร์ชันใช้ pullup)
        try:
            pin.pull = Pull.UP
        except Exception:
            try:
                pin.pullup = True
            except Exception:
                pass
        print(f"  ✅ Door switch pin {pin_num} initialized (Pull-up)")

    # Status LEDs (READY/ERROR) -> OUTPUT, OFF
    _led_ready_pinobjs = []
    _led_error_pinobjs = []
    # map ตามจำนวนช่องใช้งานจริง
    n = len(SLOT_IDS)
    for i in range(n):
        # fallback: ถ้าพินน้อยกว่า index จะใส่ None
        pr = _LED_READY_PINS[i] if i < len(_LED_READY_PINS) else None
        pe = _LED_ERROR_PINS[i] if i < len(_LED_ERROR_PINS) else None

        if pr is not None and 0 <= pr < 16:
            rp = mcp_pins[pr]
            rp.direction = Direction.OUTPUT
            _led_write(rp, False)
        else:
            rp = None

        if pe is not None and 0 <= pe < 16:
            ep = mcp_pins[pe]
            ep.direction = Direction.OUTPUT
            _led_write(ep, False)
        else:
            ep = None

        _led_ready_pinobjs.append(rp)
        _led_error_pinobjs.append(ep)

    print(f"✅ MCP23017 initialized: {len(relay_pins)} relays, 4 door switches, {len(_led_ready_pinobjs)} LED-ready, {len(_led_error_pinobjs)} LED-error")

# =============================================================================
# XSHUT helpers
# =============================================================================
class _IdxDriver:
    """ไดรเวอร์ XSHUT แบบเรียบง่าย ให้ init_vl53x_four ใช้งาน."""
    def __init__(self, pins: List[digitalio.DigitalInOut]) -> None:
        self._pins = pins
        for p in self._pins:
            p.switch_to_output(value=False)

    @property
    def pins(self) -> List[int]:
        return list(range(len(self._pins)))

    def all_low(self) -> None:
        for p in self._pins:
            p.value = False

    def one_high(self, index: int) -> None:
        self._pins[index].value = True

    def set_low(self, k: int) -> None:
        self._pins[k].value = False

    def set_high(self, k: int) -> None:
        self._pins[k].value = True

    def all_high(self) -> None:
        for p in self._pins:
            p.value = True

def _make_xshut_driver() -> _IdxDriver:
    return _IdxDriver(XSHUT_PINS)

def init_xshuts() -> None:
    """เตรียม XSHUT ทั้งหมดเป็น LOW (multi-device) หรือข้ามเมื่อใช้ MUX."""
    pins_str = ",".join(str(p) for p in _xshut_gpio)
    if BUS_MODE == "mux":
        print("✅ MUX mode: skip XSHUT (handled by TCA9548A)")
        return
    for x in XSHUT_PINS:
        x.switch_to_output(value=False)
    time.sleep(0.3)
    print(f"✅ XSHUT pins initialized (all LOW) → pins={pins_str}")
    print("🔧 INLINE BOOT ACTIVE (multi-device)" if BUS_MODE == "multi" else "🧰 SINGLE-ACTIVE mode")

# =============================================================================
# VL53 INIT + READ
# =============================================================================
def init_sensors() -> None:
    """
    เริ่มต้น VL53L0X ทั้งหมด:
    - เปิด XSHUT ทีละตัว → ตั้ง address = ADDRESS_BASE + index
    - เปิดทุกตัวค้างไว้ (XSHUT=HIGH) เพื่อให้ address ไม่หาย
    - ตั้ง timing budget ตาม .env
    """
    global _vl53_handles, buffers, last_values

    buffers.clear()
    last_values.clear()

    init_xshuts()
    if BUS_MODE != "multi":
        print(f"⚠️ BUS_MODE={BUS_MODE} (ชุดนี้รองรับ multi/XSHUT เป็นหลัก)")

    driver = _make_xshut_driver()

    # จำนวนจริงตาม SLOT_IDS และจำนวน XSHUT
    sensor_count = min(len(SLOT_IDS), len(XSHUT_PINS))
    new_addrs = [ADDRESS_BASE + i for i in range(sensor_count)]

    # ไลบรารีส่วนกลาง: assign address + เปิด instance คืนมา
    _vl53_handles = init_vl53x_four(
        xshut=driver,
        i2c=shared_i2c,
        new_addrs=new_addrs,
        bus=1,
        timing_budget_us=TIMING_BUDGET_US,
        allow_fallback=VL53_ALLOW_ADAFRUIT,
        extra_boot_delay_s=VL53_BOOT_DELAY_S,
        probe_retries=4,
        probe_interval_s=0.15,
        boot_timeout_s=VL53_BOOT_TIMEOUT_S,
    )

    # ค้าง XSHUT=HIGH
    try:
        driver.all_high()
        print("✅ All VL53L0X sensors are ENABLED (XSHUT=HIGH).")
    except Exception:
        for p in XSHUT_PINS:
            p.value = True

    # เตรียมบัฟเฟอร์กรอง
    for _ in range(len(_vl53_handles)):
        buffers.append(deque(maxlen=SMOOTH_WINDOW))
        last_values.append(None)

    print("VL53 summary:", debug_summary(_vl53_handles))
    print(f"✅ เริ่มต้นเซ็นเซอร์สำเร็จ: {len(_vl53_handles)}/{sensor_count} ตัว (pins={_xshut_gpio})")

    if not _vl53_handles and sensor_count > 0:
        print("⚠️ ยังไม่พบเซ็นเซอร์ → ตรวจสาย/ไฟ/ที่อยู่ I2C")

def _apply_outlier_reject(sensor_index: int, mm_value: int) -> int:
    """ปัด outlier เทียบ median ล่าสุดในบัฟเฟอร์ (±OUTLIER_MM)."""
    if sensor_index >= len(buffers):
        return mm_value
    buf = buffers[sensor_index]
    if len(buf) >= 3:
        m = statistics.median(buf)
        if abs(mm_value - m) > OUTLIER_MM:
            return int(m + (OUTLIER_MM if mm_value > m else -OUTLIER_MM))
    return mm_value

def _smooth_and_stabilize(sensor_index: int, mm_value: int) -> int:
    """median smoothing + state hold (เปลี่ยนเมื่อ Δ ≥ CHANGE_THRESHOLD)."""
    if sensor_index >= len(buffers):
        return mm_value
    buffers[sensor_index].append(mm_value)
    stable = int(statistics.median(buffers[sensor_index]))
    if sensor_index >= len(last_values):
        return stable
    if last_values[sensor_index] is None or abs(stable - (last_values[sensor_index] or 0)) >= CHANGE_THRESHOLD:
        last_values[sensor_index] = stable
    return last_values[sensor_index]

def _clamp_to_range(mm_value: int) -> int:
    """
    ถ้าต่ำกว่า TARGET_MIN_MM คืน 0 (ถือว่าแนบชิด/เต็ม)
    ค่าสูงกว่า MAX ไม่ clamp (ไว้ไป map % ด้านนอก)
    """
    if mm_value < TARGET_MIN_MM:
        return 0
    return int(mm_value)

def read_sensor(sensor_index: int) -> int:
    """
    อ่าน VL53 (index 0..N-1) คืนค่าเป็น mm (int) หรือ -1 ถ้าอ่านไม่ได้
    จะลอง reopen/XSHUT recover เมื่อ handle หายหรืออ่านพัง
    """
    with _handles_guard:
        h_exists = sensor_index in _vl53_handles
    if not h_exists:
        if not _reopen_handle(sensor_index):
            log.warning(f"Sensor index {sensor_index} not initialized (reopen failed)")
            return -1

    try:
        raw = read_mm(_vl53_handles, sensor_index)
        if raw is None or raw <= 0 or raw > 2000:
            if _reopen_handle(sensor_index):
                raw = read_mm(_vl53_handles, sensor_index)
        if raw is None or raw <= 0 or raw > 2000:
            return -1

        filtered = _apply_outlier_reject(sensor_index, int(raw))
        stable = _smooth_and_stabilize(sensor_index, filtered)
        return _clamp_to_range(stable)
    except Exception as e:
        log.error(f"Error reading sensor {sensor_index}: {e}")
        return -1

# =============================================================================
# Utilities for diagnostics
# =============================================================================
def sensor_addr(index: int) -> Optional[int]:
    h = _vl53_handles.get(index)
    return h.addr if h else None

def vl53_address_map() -> Dict[int, tuple[int, str]]:
    """คืน mapping {index: (i2c_addr, backend)} สำหรับ debug."""
    return {i: (h.addr, h.backend) for i, h in _vl53_handles.items()}<|MERGE_RESOLUTION|>--- conflicted
+++ resolved
@@ -8,14 +8,11 @@
 - MCP23017 (relays + door switches + status LEDs)
 - Smoothing / outlier rejection for distance reads
 - LED helpers set_slot_led_ready / set_slot_led_error for main_controller
-<<<<<<< HEAD
-=======
-
-Exported APIs (used by controller/main_controller.py):
-    init_mcp, init_sensors, read_sensor, move_servo_180,
-    is_door_reliably_closed, mcp_pins, relay_pins, CHANGE_THRESHOLD,
-    is_slot_full, mcp, set_slot_led_ready, set_slot_led_error
->>>>>>> 7d498a05
+
+ปรับให้เข้ากับ controller/main_controller.py เวอร์ชันล่าสุด:
+- export: init_mcp, init_sensors, read_sensor, move_servo_180,
+          is_door_reliably_closed, mcp_pins, relay_pins, CHANGE_THRESHOLD,
+          is_slot_full, mcp, set_slot_led_ready, set_slot_led_error
 """
 
 from __future__ import annotations
